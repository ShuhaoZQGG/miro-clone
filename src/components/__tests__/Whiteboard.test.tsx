import React from 'react'
import { render, waitFor } from '@testing-library/react'
import '@testing-library/jest-dom'
import { Whiteboard } from '../Whiteboard'
import { AuthProvider } from '@/context/AuthContext'

// Mock the canvas engine
jest.mock('@/lib/canvas-engine', () => ({
  CanvasEngine: jest.fn().mockImplementation(() => ({
    getCanvas: jest.fn(() => ({
      getElement: jest.fn(() => {
        const canvas = document.createElement('canvas')
        canvas.style.width = '100%'
        canvas.style.height = '100%'
        return canvas
      }),
      renderAll: jest.fn(),
      setDimensions: jest.fn()
    })),
    getCamera: jest.fn(() => ({ x: 0, y: 0, zoom: 1 })),
    dispose: jest.fn(),
    on: jest.fn(),
    off: jest.fn()
  }))
}))

// Mock the store
const mockStoreState = {
  isGridVisible: false,
  isLoading: false,
  camera: { x: 0, y: 0, zoom: 1 },
  tool: { type: 'select' },
  elements: [],
  selectedElementIds: [],
  collaborators: new Map(),
  isConnected: false,
  setTool: jest.fn(),
  clearSelection: jest.fn(),
  addElement: jest.fn(),
  updateElement: jest.fn(),
  removeElement: jest.fn(),
  setSelectedElements: jest.fn()
}

jest.mock('@/store/useCanvasStore', () => ({
  useCanvasStore: Object.assign(
    jest.fn(() => mockStoreState),
    {
      getState: jest.fn(() => mockStoreState)
    }
  ),
  useCanvasActions: jest.fn(() => ({
    createElement: jest.fn(),
    duplicateElements: jest.fn(),
    moveElements: jest.fn(),
    deleteSelectedElements: jest.fn(),
    selectAll: jest.fn()
  }))
}))

// Mock hooks
jest.mock('@/hooks/useCanvas', () => ({
  useCanvas: jest.fn(() => ({
    canvasRef: { current: document.createElement('canvas') },
    isInitialized: true,
    engine: {
      getCanvas: jest.fn(() => ({
        getElement: jest.fn(() => {
          const canvas = document.createElement('canvas')
          canvas.style.width = '100%'
          canvas.style.height = '100%'
          return canvas
        }),
        renderAll: jest.fn(),
        setDimensions: jest.fn()
      })),
      getCamera: jest.fn(() => ({ x: 0, y: 0, zoom: 1 })),
      dispose: jest.fn(),
      on: jest.fn(),
      off: jest.fn()
    }
  }))
}))

jest.mock('@/hooks/useKeyboardShortcuts', () => ({
  useKeyboardShortcuts: jest.fn()
}))

// Mock ResizeObserver
global.ResizeObserver = jest.fn().mockImplementation(() => ({
  observe: jest.fn(),
  unobserve: jest.fn(),
  disconnect: jest.fn()
}))

// Test helper to wrap component with required providers
const renderWithProviders = (component: React.ReactElement) => {
  return render(
    <AuthProvider>
      {component}
    </AuthProvider>
  )
}

describe('Whiteboard Full-Screen Tests', () => {
  beforeEach(() => {
    // Reset viewport size
    Object.defineProperty(window, 'innerWidth', {
      writable: true,
      configurable: true,
      value: 1920
    })
    Object.defineProperty(window, 'innerHeight', {
      writable: true,
      configurable: true,
      value: 1080
    })
  })

  afterEach(() => {
    jest.clearAllMocks()
  })

  describe('Full-Screen Canvas Layout', () => {
    it('should render canvas container with full viewport dimensions', () => {
<<<<<<< HEAD
      const { container } = render(
        <AuthProvider>
          <Whiteboard
            boardId="test-board"
          />
        </AuthProvider>
=======
      const { container } = renderWithProviders(
        <Whiteboard
          boardId="test-board"
        />
>>>>>>> 0c1dc051
      )
      
      const canvasContainer = container.querySelector('.canvas-container')
      expect(canvasContainer).toBeInTheDocument()
      
      // Check for full-screen styling
      const styles = window.getComputedStyle(canvasContainer as Element)
      expect(styles.position).toBe('fixed')
      // Check individual properties instead of inset shorthand (better jsdom compatibility)
      expect(styles.top).toBe('0px')
      expect(styles.right).toBe('0px')
      expect(styles.bottom).toBe('0px')
      expect(styles.left).toBe('0px')
    })

    it('should apply fixed positioning with inset-0', () => {
<<<<<<< HEAD
      const { container } = render(
        <AuthProvider>
          <Whiteboard
            boardId="test-board"
          />
        </AuthProvider>
=======
      const { container } = renderWithProviders(
        <Whiteboard
          boardId="test-board"
        />
>>>>>>> 0c1dc051
      )
      
      const canvasContainer = container.querySelector('.canvas-container')
      const styles = window.getComputedStyle(canvasContainer as Element)
      
      // Verify fixed positioning
      expect(styles.position).toBe('fixed')
      expect(styles.top).toBe('0px')
      expect(styles.right).toBe('0px')
      expect(styles.bottom).toBe('0px')
      expect(styles.left).toBe('0px')
    })

    it('should have no gaps or margins around canvas', () => {
<<<<<<< HEAD
      const { container } = render(
        <AuthProvider>
          <Whiteboard
            boardId="test-board"
          />
        </AuthProvider>
=======
      const { container } = renderWithProviders(
        <Whiteboard
          boardId="test-board"
        />
>>>>>>> 0c1dc051
      )
      
      const canvasContainer = container.querySelector('.canvas-container')
      const styles = window.getComputedStyle(canvasContainer as Element)
      
      expect(styles.margin).toBe('0px')
      expect(styles.padding).toBe('0px')
    })

    it('should fill 100% of viewport width and height', () => {
<<<<<<< HEAD
      const { container } = render(
        <AuthProvider>
          <Whiteboard
            boardId="test-board"
          />
        </AuthProvider>
=======
      const { container } = renderWithProviders(
        <Whiteboard
          boardId="test-board"
        />
>>>>>>> 0c1dc051
      )
      
      const canvasContainer = container.querySelector('.canvas-container')
      const styles = window.getComputedStyle(canvasContainer as Element)
      
      expect(styles.width).toBe('100%')
      expect(styles.height).toBe('100%')
    })

    it('should have correct z-index layering', () => {
<<<<<<< HEAD
      const { container } = render(
        <AuthProvider>
          <Whiteboard
            boardId="test-board"
          />
        </AuthProvider>
=======
      const { container } = renderWithProviders(
        <Whiteboard
          boardId="test-board"
        />
>>>>>>> 0c1dc051
      )
      
      const canvasContainer = container.querySelector('.canvas-container')
      const toolbar = container.querySelector('.toolbar')
      
      const canvasZIndex = window.getComputedStyle(canvasContainer as Element).zIndex
      const toolbarZIndex = toolbar ? window.getComputedStyle(toolbar).zIndex : '0'
      
      // Canvas should be base layer
      expect(parseInt(canvasZIndex) || 0).toBeLessThan(parseInt(toolbarZIndex) || 100)
    })
  })

  describe('Responsive Behavior', () => {
    it('should adapt to viewport size changes', async () => {
<<<<<<< HEAD
      const { container } = render(
        <AuthProvider>
          <Whiteboard
            boardId="test-board"
          />
        </AuthProvider>
=======
      const { container } = renderWithProviders(
        <Whiteboard
          boardId="test-board"
        />
>>>>>>> 0c1dc051
      )
      
      // Initial size
      const canvasContainer = container.querySelector('.canvas-container')
      expect(canvasContainer).toBeInTheDocument()
      
      // Change viewport size
      window.innerWidth = 1280
      window.innerHeight = 720
      
      // Trigger resize event
      window.dispatchEvent(new Event('resize'))
      
      await waitFor(() => {
        // Canvas should still fill viewport
        const styles = window.getComputedStyle(canvasContainer as Element)
        expect(styles.width).toBe('100%')
        expect(styles.height).toBe('100%')
      })
    })

    it('should maintain full-screen on orientation change', async () => {
<<<<<<< HEAD
      const { container } = render(
        <AuthProvider>
          <Whiteboard
            boardId="test-board"
          />
        </AuthProvider>
=======
      const { container } = renderWithProviders(
        <Whiteboard
          boardId="test-board"
        />
>>>>>>> 0c1dc051
      )
      
      const canvasContainer = container.querySelector('.canvas-container')
      
      // Simulate portrait orientation
      window.innerWidth = 768
      window.innerHeight = 1024
      window.dispatchEvent(new Event('orientationchange'))
      
      await waitFor(() => {
        const styles = window.getComputedStyle(canvasContainer as Element)
        expect(styles.position).toBe('fixed')
        expect(styles.width).toBe('100%')
        expect(styles.height).toBe('100%')
      })
      
      // Simulate landscape orientation
      window.innerWidth = 1024
      window.innerHeight = 768
      window.dispatchEvent(new Event('orientationchange'))
      
      await waitFor(() => {
        const styles = window.getComputedStyle(canvasContainer as Element)
        expect(styles.position).toBe('fixed')
        expect(styles.width).toBe('100%')
        expect(styles.height).toBe('100%')
      })
    })
  })

  describe('Canvas Performance', () => {
    it('should enable GPU acceleration styles', () => {
<<<<<<< HEAD
      const { container } = render(
        <AuthProvider>
          <Whiteboard
            boardId="test-board"
          />
        </AuthProvider>
=======
      const { container } = renderWithProviders(
        <Whiteboard
          boardId="test-board"
        />
>>>>>>> 0c1dc051
      )
      
      const canvas = container.querySelector('canvas')
      if (canvas) {
        const styles = window.getComputedStyle(canvas)
        expect(styles.willChange).toBe('transform')
        expect(styles.transform).toContain('translateZ')
      }
    })

    it('should use hardware acceleration hints', () => {
<<<<<<< HEAD
      const { container } = render(
        <AuthProvider>
          <Whiteboard
            boardId="test-board"
          />
        </AuthProvider>
=======
      const { container } = renderWithProviders(
        <Whiteboard
          boardId="test-board"
        />
>>>>>>> 0c1dc051
      )
      
      const canvasContainer = container.querySelector('.canvas-container')
      const styles = window.getComputedStyle(canvasContainer as Element)
      
      // Check for performance optimization styles
      expect(styles.backfaceVisibility || styles.webkitBackfaceVisibility).toBe('hidden')
    })
  })
})<|MERGE_RESOLUTION|>--- conflicted
+++ resolved
@@ -123,19 +123,12 @@
 
   describe('Full-Screen Canvas Layout', () => {
     it('should render canvas container with full viewport dimensions', () => {
-<<<<<<< HEAD
-      const { container } = render(
-        <AuthProvider>
-          <Whiteboard
-            boardId="test-board"
-          />
-        </AuthProvider>
-=======
-      const { container } = renderWithProviders(
-        <Whiteboard
-          boardId="test-board"
-        />
->>>>>>> 0c1dc051
+      const { container } = render(
+        <AuthProvider>
+          <Whiteboard
+            boardId="test-board"
+          />
+        </AuthProvider>
       )
       
       const canvasContainer = container.querySelector('.canvas-container')
@@ -152,19 +145,12 @@
     })
 
     it('should apply fixed positioning with inset-0', () => {
-<<<<<<< HEAD
-      const { container } = render(
-        <AuthProvider>
-          <Whiteboard
-            boardId="test-board"
-          />
-        </AuthProvider>
-=======
-      const { container } = renderWithProviders(
-        <Whiteboard
-          boardId="test-board"
-        />
->>>>>>> 0c1dc051
+      const { container } = render(
+        <AuthProvider>
+          <Whiteboard
+            boardId="test-board"
+          />
+        </AuthProvider>
       )
       
       const canvasContainer = container.querySelector('.canvas-container')
@@ -179,19 +165,12 @@
     })
 
     it('should have no gaps or margins around canvas', () => {
-<<<<<<< HEAD
-      const { container } = render(
-        <AuthProvider>
-          <Whiteboard
-            boardId="test-board"
-          />
-        </AuthProvider>
-=======
-      const { container } = renderWithProviders(
-        <Whiteboard
-          boardId="test-board"
-        />
->>>>>>> 0c1dc051
+      const { container } = render(
+        <AuthProvider>
+          <Whiteboard
+            boardId="test-board"
+          />
+        </AuthProvider>
       )
       
       const canvasContainer = container.querySelector('.canvas-container')
@@ -202,19 +181,12 @@
     })
 
     it('should fill 100% of viewport width and height', () => {
-<<<<<<< HEAD
-      const { container } = render(
-        <AuthProvider>
-          <Whiteboard
-            boardId="test-board"
-          />
-        </AuthProvider>
-=======
-      const { container } = renderWithProviders(
-        <Whiteboard
-          boardId="test-board"
-        />
->>>>>>> 0c1dc051
+      const { container } = render(
+        <AuthProvider>
+          <Whiteboard
+            boardId="test-board"
+          />
+        </AuthProvider>
       )
       
       const canvasContainer = container.querySelector('.canvas-container')
@@ -225,19 +197,12 @@
     })
 
     it('should have correct z-index layering', () => {
-<<<<<<< HEAD
-      const { container } = render(
-        <AuthProvider>
-          <Whiteboard
-            boardId="test-board"
-          />
-        </AuthProvider>
-=======
-      const { container } = renderWithProviders(
-        <Whiteboard
-          boardId="test-board"
-        />
->>>>>>> 0c1dc051
+      const { container } = render(
+        <AuthProvider>
+          <Whiteboard
+            boardId="test-board"
+          />
+        </AuthProvider>
       )
       
       const canvasContainer = container.querySelector('.canvas-container')
@@ -253,19 +218,12 @@
 
   describe('Responsive Behavior', () => {
     it('should adapt to viewport size changes', async () => {
-<<<<<<< HEAD
-      const { container } = render(
-        <AuthProvider>
-          <Whiteboard
-            boardId="test-board"
-          />
-        </AuthProvider>
-=======
-      const { container } = renderWithProviders(
-        <Whiteboard
-          boardId="test-board"
-        />
->>>>>>> 0c1dc051
+      const { container } = render(
+        <AuthProvider>
+          <Whiteboard
+            boardId="test-board"
+          />
+        </AuthProvider>
       )
       
       // Initial size
@@ -288,19 +246,12 @@
     })
 
     it('should maintain full-screen on orientation change', async () => {
-<<<<<<< HEAD
-      const { container } = render(
-        <AuthProvider>
-          <Whiteboard
-            boardId="test-board"
-          />
-        </AuthProvider>
-=======
-      const { container } = renderWithProviders(
-        <Whiteboard
-          boardId="test-board"
-        />
->>>>>>> 0c1dc051
+      const { container } = render(
+        <AuthProvider>
+          <Whiteboard
+            boardId="test-board"
+          />
+        </AuthProvider>
       )
       
       const canvasContainer = container.querySelector('.canvas-container')
@@ -333,19 +284,12 @@
 
   describe('Canvas Performance', () => {
     it('should enable GPU acceleration styles', () => {
-<<<<<<< HEAD
-      const { container } = render(
-        <AuthProvider>
-          <Whiteboard
-            boardId="test-board"
-          />
-        </AuthProvider>
-=======
-      const { container } = renderWithProviders(
-        <Whiteboard
-          boardId="test-board"
-        />
->>>>>>> 0c1dc051
+      const { container } = render(
+        <AuthProvider>
+          <Whiteboard
+            boardId="test-board"
+          />
+        </AuthProvider>
       )
       
       const canvas = container.querySelector('canvas')
@@ -357,19 +301,12 @@
     })
 
     it('should use hardware acceleration hints', () => {
-<<<<<<< HEAD
-      const { container } = render(
-        <AuthProvider>
-          <Whiteboard
-            boardId="test-board"
-          />
-        </AuthProvider>
-=======
-      const { container } = renderWithProviders(
-        <Whiteboard
-          boardId="test-board"
-        />
->>>>>>> 0c1dc051
+      const { container } = render(
+        <AuthProvider>
+          <Whiteboard
+            boardId="test-board"
+          />
+        </AuthProvider>
       )
       
       const canvasContainer = container.querySelector('.canvas-container')
