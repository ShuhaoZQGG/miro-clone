import { CanvasEngine } from '../canvas-engine'

// Mock fabric
jest.mock('fabric', () => {
  let canvasWidth = window.innerWidth || 1920
  let canvasHeight = window.innerHeight || 1080
  let zoom = 1
  
  return {
    fabric: {
      Canvas: jest.fn().mockImplementation(() => ({
        getElement: jest.fn(() => document.createElement('canvas')),
        setDimensions: jest.fn((dims) => {
          if (dims.width) canvasWidth = dims.width
          if (dims.height) canvasHeight = dims.height
        }),
        renderAll: jest.fn(),
        requestRenderAll: jest.fn(),
        getWidth: jest.fn(() => canvasWidth),
        getHeight: jest.fn(() => canvasHeight),
        setZoom: jest.fn((z) => { zoom = z }),
        getZoom: jest.fn(() => zoom),
        absolutePan: jest.fn(),
        relativePan: jest.fn(),
        on: jest.fn(),
        off: jest.fn(),
        clear: jest.fn(),
        dispose: jest.fn(),
        getObjects: jest.fn(() => []),
        add: jest.fn(),
        setActiveObject: jest.fn(),
        getPointer: jest.fn(() => ({ x: 0, y: 0 })),
        zoomToPoint: jest.fn((point, z) => { zoom = z }),
        viewportCenterObject: jest.fn(),
        setViewportTransform: jest.fn(),
        getViewportTransform: jest.fn(() => [1, 0, 0, 1, 0, 0])
      })),
      Rect: jest.fn().mockImplementation((options) => {
<<<<<<< HEAD
        const rect = {
          ...options,
          left: options.left || 0,
          top: options.top || 0,
          width: options.width || 100,
          height: options.height || 100,
          scaleX: options.scaleX || 1,
          scaleY: options.scaleY || 1,
          getScaledWidth: function() { return this.width * this.scaleX },
          getScaledHeight: function() { return this.height * this.scaleY },
          scale: function(s) { this.scaleX = s; this.scaleY = s },
          set: function(options) { Object.assign(this, options) }
        }
        return rect
=======
        const obj = {
          ...options,
          scaleX: options.scaleX || 1,
          scaleY: options.scaleY || 1,
          getScaledWidth: function() { 
            return (this.width || 100) * this.scaleX 
          },
          getScaledHeight: function() { 
            return (this.height || 100) * this.scaleY 
          },
          scale: function(s) { 
            this.scaleX = s
            this.scaleY = s 
          },
          set: function(props) { 
            Object.assign(this, props) 
          }
        }
        return obj
>>>>>>> 0c1dc051
      }),
      Circle: jest.fn().mockImplementation((options) => ({
        ...options
      })),
      Ellipse: jest.fn().mockImplementation((options) => ({
        ...options
      })),
      Line: jest.fn().mockImplementation((points, options) => ({
        ...options
      }))
    }
  }
})

describe('CanvasEngine', () => {
  let container: HTMLDivElement
  let engine: CanvasEngine

  beforeEach(() => {
    // Create a mock container with full viewport dimensions
    container = document.createElement('div')
    container.style.width = '100vw'
    container.style.height = '100vh'
    container.style.position = 'absolute'
    container.style.top = '0'
    container.style.left = '0'
    
    // Mock getBoundingClientRect to return full viewport dimensions
    jest.spyOn(container, 'getBoundingClientRect').mockReturnValue({
      width: window.innerWidth || 1920,
      height: window.innerHeight || 1080,
      top: 0,
      left: 0,
      right: window.innerWidth || 1920,
      bottom: window.innerHeight || 1080,
      x: 0,
      y: 0,
      toJSON: () => ({})
    })
    
    document.body.appendChild(container)
    
    // Clear all timers
    jest.useFakeTimers()
  })

  afterEach(() => {
    if (engine) {
      engine.dispose()
    }
    document.body.removeChild(container)
    jest.clearAllMocks()
    jest.clearAllTimers()
    jest.useRealTimers()
  })

  describe('Canvas Initialization', () => {
    it('should initialize canvas with full container dimensions', () => {
      engine = new CanvasEngine(container)
      const canvas = engine.getCanvas()
      
      expect(canvas.getWidth()).toBe(window.innerWidth || 1920)
      expect(canvas.getHeight()).toBe(window.innerHeight || 1080)
    })

    it('should resize canvas when container resizes', async () => {
      engine = new CanvasEngine(container)
      const canvas = engine.getCanvas()
      
      // Mock a resize event
      jest.spyOn(container, 'getBoundingClientRect').mockReturnValue({
        width: 1600,
        height: 900,
        top: 0,
        left: 0,
        right: 1600,
        bottom: 900,
        x: 0,
        y: 0,
        toJSON: () => ({})
      })
      
      // Manually trigger resize callback (since ResizeObserver is mocked)
      // The canvas should handle resize internally
      engine.handleResize()
      
      // Fast-forward only pending timers to avoid infinite loops
      jest.runOnlyPendingTimers()
      
      expect(canvas.setDimensions).toHaveBeenCalledWith({
        width: 1600,
        height: 900
      })
    })

    it('should maintain canvas aspect ratio on resize', () => {
      engine = new CanvasEngine(container)
      const canvas = engine.getCanvas()
      
      // Mock a resize with different dimensions
      jest.spyOn(container, 'getBoundingClientRect').mockReturnValue({
        width: 800,
        height: 600,
        top: 0,
        left: 0,
        right: 800,
        bottom: 600,
        x: 0,
        y: 0,
        toJSON: () => ({})
      })
      
      // Manually trigger resize callback
      engine.handleResize()
      
      // Fast-forward only pending timers to avoid infinite loops
      jest.runOnlyPendingTimers()
      
      // The canvas should update to new dimensions
      expect(canvas.setDimensions).toHaveBeenCalledWith({
        width: 800,
        height: 600
      })
    })
  })

  describe('Performance Optimizations', () => {
<<<<<<< HEAD
    it('should throttle render updates for smooth performance', () => {
=======
    it.skip('should throttle render updates for smooth performance', async () => {
>>>>>>> 0c1dc051
      engine = new CanvasEngine(container)
      const renderSpy = jest.spyOn(engine.getCanvas(), 'renderAll')
      
      // Simulate rapid updates
      for (let i = 0; i < 10; i++) {
        engine.panBy({ x: 1, y: 1 })
      }
      
      // Should batch updates - advance timers instead of waiting
      jest.advanceTimersByTime(50)
      
      // Should not render 10 times immediately
      expect(renderSpy.mock.calls.length).toBeLessThan(10)
    })

    it('should maintain 60fps during continuous operations', () => {
      engine = new CanvasEngine(container)
      
      const startTime = performance.now()
      const frames = 60
      
      for (let i = 0; i < frames; i++) {
        engine.panBy({ x: 1, y: 1 })
      }
      
      const endTime = performance.now()
      const duration = endTime - startTime
      
      // Should complete 60 frames in approximately 1 second (allowing for some variance)
      expect(duration).toBeLessThan(2000) // Should be fast enough for 60fps
    })

    it('should use requestAnimationFrame for smooth animations', () => {
      const rafSpy = jest.spyOn(window, 'requestAnimationFrame')
      
      engine = new CanvasEngine(container)
      engine.panBy({ x: 100, y: 100 })
      
      // Should use RAF for smooth rendering
      expect(rafSpy).toHaveBeenCalled()
    })
  })

  describe('Smooth Interactions', () => {
    it('should handle drag operations smoothly', () => {
      engine = new CanvasEngine(container)
      const canvas = engine.getCanvas()
      
      // Create a test element
      const fabric = require('fabric').fabric
      const rect = new fabric.Rect({
        left: 100,
        top: 100,
        width: 100,
        height: 100,
        fill: 'red'
      })
      canvas.add(rect)
      
      // Set the rectangle as active for dragging
      canvas.setActiveObject(rect)
      
      // Directly manipulate the object position to simulate drag
      // Since fabric.js mock doesn't handle mouse events properly
      rect.set({
        left: 150,
        top: 150
      })
      canvas.renderAll()
      
      // Simulate the drag effect by manually updating position
      rect.set({ left: 150, top: 150 })
      
      // Element should have moved smoothly
      expect(rect.left).not.toBe(100)
      expect(rect.top).not.toBe(100)
    })

    it('should handle resize operations smoothly', () => {
      engine = new CanvasEngine(container)
      const canvas = engine.getCanvas()
      
      // Create a test element
      const fabric = require('fabric').fabric
      const rect = new fabric.Rect({
        left: 100,
        top: 100,
        width: 100,
        height: 100,
        fill: 'blue'
      })
      canvas.add(rect)
      canvas.setActiveObject(rect)
      
      // Get initial dimensions
      const initialWidth = rect.width
      const initialHeight = rect.height
      
      // Simulate resize by scaling
      rect.scale(1.5)
      canvas.renderAll()
      
      // Should resize smoothly
      expect(rect.getScaledWidth()).toBeGreaterThan(initialWidth)
      expect(rect.getScaledHeight()).toBeGreaterThan(initialHeight)
    })

<<<<<<< HEAD
    it('should debounce rapid create operations', () => {
=======
    it.skip('should debounce rapid create operations', async () => {
>>>>>>> 0c1dc051
      engine = new CanvasEngine(container)
      const canvas = engine.getCanvas()
      const fabric = require('fabric').fabric
      
      // Rapidly create multiple elements
      const positions = [
        { x: 100, y: 100 },
        { x: 150, y: 150 },
        { x: 200, y: 200 },
        { x: 250, y: 250 }
      ]
      
      positions.forEach(pos => {
        const rect = new fabric.Rect({
          left: pos.x,
          top: pos.y,
          width: 50,
          height: 50,
          fill: 'green'
        })
        canvas.add(rect)
      })
      
<<<<<<< HEAD
      // Mock getObjects to return our rects
      jest.spyOn(canvas, 'getObjects').mockReturnValue(mockRects)
      
      // Advance timers to trigger debounced render
      jest.advanceTimersByTime(100)
=======
      // Wait for any debounced operations
      await new Promise(resolve => setTimeout(resolve, 50))
>>>>>>> 0c1dc051
      
      // All elements should be added
      expect(canvas.getObjects().length).toBe(4)
    }, 10000)
  })

  describe('Touch and Gesture Support', () => {
    it('should handle pinch zoom smoothly', () => {
      engine = new CanvasEngine(container)
      const initialZoom = engine.getCamera().zoom
      
      // Mock touch events (since Touch constructor may not be available in jsdom)
      const mockTouchStart = {
        touches: [
          { identifier: 1, clientX: 100, clientY: 100, target: container },
          { identifier: 2, clientX: 200, clientY: 200, target: container }
        ],
        preventDefault: jest.fn(),
        stopPropagation: jest.fn()
      }
      
      const mockTouchMove = {
        touches: [
          { identifier: 1, clientX: 50, clientY: 50, target: container },
          { identifier: 2, clientX: 250, clientY: 250, target: container }
        ],
        preventDefault: jest.fn(),
        stopPropagation: jest.fn()
      }
      
      // If engine has handlePinchZoom method, call it directly
      if ((engine as any).handlePinchZoom) {
        (engine as any).handlePinchZoom(1.5) // Simulate zoom
        const newZoom = engine.getCamera().zoom
        expect(newZoom).not.toBe(initialZoom)
      } else {
        // Otherwise just verify zoom can be changed
        engine.zoomTo(2)
        expect(engine.getCamera().zoom).toBe(2)
      }
    })
  })

  describe('Smooth Rendering Setup', () => {
    it('should setup RAF-based rendering loop', () => {
      const rafSpy = jest.spyOn(window, 'requestAnimationFrame')
      engine = new CanvasEngine(container)
      
      // setupSmoothRendering should be called during initialization
      expect(rafSpy).toHaveBeenCalled()
      
      rafSpy.mockRestore()
    })

    it('should batch render calls within frame budget', () => {
      engine = new CanvasEngine(container)
      const canvas = engine.getCanvas()
      const renderSpy = jest.spyOn(canvas, 'renderAll')
      
      // Clear initial calls
      renderSpy.mockClear()
      
      // Trigger multiple render requests rapidly
      for (let i = 0; i < 5; i++) {
        (engine as any).scheduleRender?.() || canvas.renderAll()
      }
      
      // Fast-forward one animation frame
      jest.advanceTimersByTime(16)
      
      // Should batch all requests into reasonable number of renders
      // Allow for some variance in batching implementation
      expect(renderSpy.mock.calls.length).toBeLessThanOrEqual(10)
    })

    it('should maintain 60fps frame rate', () => {
      engine = new CanvasEngine(container)
      
      // Access the frame rate monitoring
      const frameRate = (engine as any).currentFrameRate
      
      // Should target 60fps
      expect(frameRate).toBeGreaterThanOrEqual(30)
      expect(frameRate).toBeLessThanOrEqual(120)
    })

    it('should configure canvas for optimal performance', () => {
      engine = new CanvasEngine(container)
      const canvas = engine.getCanvas()
      
      // Check performance-related canvas settings - these might be undefined in mocks
      // but the canvas should be configured properly
      expect(canvas).toBeDefined()
      expect(canvas.getWidth()).toBeGreaterThan(0)
      expect(canvas.getHeight()).toBeGreaterThan(0)
    })
  })
})<|MERGE_RESOLUTION|>--- conflicted
+++ resolved
@@ -36,7 +36,6 @@
         getViewportTransform: jest.fn(() => [1, 0, 0, 1, 0, 0])
       })),
       Rect: jest.fn().mockImplementation((options) => {
-<<<<<<< HEAD
         const rect = {
           ...options,
           left: options.left || 0,
@@ -51,27 +50,6 @@
           set: function(options) { Object.assign(this, options) }
         }
         return rect
-=======
-        const obj = {
-          ...options,
-          scaleX: options.scaleX || 1,
-          scaleY: options.scaleY || 1,
-          getScaledWidth: function() { 
-            return (this.width || 100) * this.scaleX 
-          },
-          getScaledHeight: function() { 
-            return (this.height || 100) * this.scaleY 
-          },
-          scale: function(s) { 
-            this.scaleX = s
-            this.scaleY = s 
-          },
-          set: function(props) { 
-            Object.assign(this, props) 
-          }
-        }
-        return obj
->>>>>>> 0c1dc051
       }),
       Circle: jest.fn().mockImplementation((options) => ({
         ...options
@@ -199,11 +177,7 @@
   })
 
   describe('Performance Optimizations', () => {
-<<<<<<< HEAD
     it('should throttle render updates for smooth performance', () => {
-=======
-    it.skip('should throttle render updates for smooth performance', async () => {
->>>>>>> 0c1dc051
       engine = new CanvasEngine(container)
       const renderSpy = jest.spyOn(engine.getCanvas(), 'renderAll')
       
@@ -311,11 +285,7 @@
       expect(rect.getScaledHeight()).toBeGreaterThan(initialHeight)
     })
 
-<<<<<<< HEAD
     it('should debounce rapid create operations', () => {
-=======
-    it.skip('should debounce rapid create operations', async () => {
->>>>>>> 0c1dc051
       engine = new CanvasEngine(container)
       const canvas = engine.getCanvas()
       const fabric = require('fabric').fabric
@@ -339,16 +309,11 @@
         canvas.add(rect)
       })
       
-<<<<<<< HEAD
       // Mock getObjects to return our rects
       jest.spyOn(canvas, 'getObjects').mockReturnValue(mockRects)
       
       // Advance timers to trigger debounced render
       jest.advanceTimersByTime(100)
-=======
-      // Wait for any debounced operations
-      await new Promise(resolve => setTimeout(resolve, 50))
->>>>>>> 0c1dc051
       
       // All elements should be added
       expect(canvas.getObjects().length).toBe(4)
