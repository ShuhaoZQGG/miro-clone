--- conflicted
+++ resolved
@@ -62,7 +62,6 @@
   unobserve() {}
 }
 
-<<<<<<< HEAD
 // Mock matchMedia (only in jsdom environment)
 if (typeof window !== 'undefined') {
   Object.defineProperty(window, 'matchMedia', {
@@ -84,27 +83,6 @@
 if (typeof window !== 'undefined') {
   window.getComputedStyle = jest.fn().mockImplementation((element) => {
     return {
-=======
-// Mock matchMedia (only in browser environment)
-if (typeof window !== 'undefined') {
-  Object.defineProperty(window, 'matchMedia', {
-  writable: true,
-  value: jest.fn().mockImplementation(query => ({
-    matches: false,
-    media: query,
-    onchange: null,
-    addListener: jest.fn(), // Deprecated
-    removeListener: jest.fn(), // Deprecated
-    addEventListener: jest.fn(),
-    removeEventListener: jest.fn(),
-    dispatchEvent: jest.fn(),
-  })),
-  })
-
-  // Mock getComputedStyle
-  window.getComputedStyle = jest.fn().mockImplementation((element) => {
-  return {
->>>>>>> 0c1dc051
     getPropertyValue: jest.fn((prop) => {
       // Return common CSS values
       switch(prop) {
@@ -143,7 +121,6 @@
     zIndex: '0'
   }
   })
-<<<<<<< HEAD
 
   // Mock getBoundingClientRect
   Element.prototype.getBoundingClientRect = jest.fn(() => ({
@@ -159,27 +136,6 @@
   }))
 
   // Mock HTMLCanvasElement
-=======
-}
-
-// Mock getBoundingClientRect (only in browser environment)
-if (typeof Element !== 'undefined') {
-  Element.prototype.getBoundingClientRect = jest.fn(() => ({
-  width: 1920,
-  height: 1080,
-  top: 0,
-  right: 1920,
-  bottom: 1080,
-  left: 0,
-  x: 0,
-  y: 0,
-  toJSON: () => {}
-  }))
-}
-
-// Mock HTMLCanvasElement (only in browser environment)
-if (typeof HTMLCanvasElement !== 'undefined') {
->>>>>>> 0c1dc051
   HTMLCanvasElement.prototype.getContext = jest.fn()
 }
 
